#!/usr/bin/env python

import json
import logging
import logging.config
import sys
import time
from datetime import datetime
from pathlib import Path
from typing import List, Dict, Any, Optional

import click
from rich.console import Console
from rich.progress import (
    Progress,
    SpinnerColumn,
    TextColumn,
    BarColumn,
    TimeElapsedColumn,
)
from rich.table import Table
from rich.logging import RichHandler

from config import initialize_config, get_config_manager
from hn_api import HackerNewsAPI, HackerNewsStory
from scraper import ArticleScraper, ScrapedContent
from tts_converter import TTSConverter
<<<<<<< HEAD
from interactive_selector import InteractiveStorySelector
=======
from notebooklm_client import NotebookLMPodcastGenerator
>>>>>>> 9a895e27

# Initialize rich console
console = Console()

# Global application state
app_start_time = datetime.now()


class HackerCastPipeline:
    """Main orchestrator for the HackerCast pipeline."""

    def __init__(self, config_file: Optional[str] = None):
        """
        Initialize the HackerCast pipeline.

        Args:
            config_file: Optional path to configuration file
        """
        # Initialize configuration
        self.config_manager = initialize_config(config_file)
        self.config = self.config_manager.config

        # Setup logging
        self._setup_logging()

        # Initialize components
        self.hn_api = HackerNewsAPI()
        self.scraper = ArticleScraper()
        self.tts_converter = None  # Initialize when needed
        self.notebooklm_generator = None  # Initialize when needed

        self.logger = logging.getLogger(__name__)
        self.logger.info("HackerCast pipeline initialized")

        # Pipeline state
        self.stories: List[HackerNewsStory] = []
        self.scraped_content: List[ScrapedContent] = []
        self.audio_files: List[Path] = []

    def _setup_logging(self):
        """Configure logging based on configuration."""
        log_config = self.config_manager.get_log_config_dict()
        logging.config.dictConfig(log_config)

        # Add rich handler for console output if in debug mode
        if self.config.debug:
            rich_handler = RichHandler(console=console)
            rich_handler.setLevel(logging.DEBUG)
            logging.getLogger().addHandler(rich_handler)

    def _initialize_tts(self):
        """Initialize TTS converter when needed."""
        if self.tts_converter is None:
            try:
                self.tts_converter = TTSConverter(
                    credentials_path=self.config.google_credentials_path
                )
                self.logger.info("TTS converter initialized")
            except Exception as e:
                self.logger.error(f"Failed to initialize TTS converter: {e}")
                raise

    def _initialize_notebooklm(self):
        """Initialize NotebookLM generator when needed."""
        if self.notebooklm_generator is None:
            try:
                self.notebooklm_generator = NotebookLMPodcastGenerator(
                    project_number=self.config.notebooklm.project_number,
                    location=self.config.notebooklm.location,
                    endpoint_location=self.config.notebooklm.endpoint_location,
                    credentials_path=self.config.google_credentials_path,
                )
                self.logger.info("NotebookLM generator initialized")
            except Exception as e:
                self.logger.error(f"Failed to initialize NotebookLM generator: {e}")
                raise

    def fetch_top_stories(self, limit: Optional[int] = None) -> List[HackerNewsStory]:
        """
        Fetch top stories from Hacker News.

        Args:
            limit: Number of stories to fetch

        Returns:
            List of HackerNewsStory objects
        """
        if limit is None:
            limit = self.config.hackernews.max_stories

        console.print(
            f"[bold blue]Fetching top {limit} stories from Hacker News...[/bold blue]"
        )

        with Progress(
            SpinnerColumn(),
            TextColumn("[progress.description]{task.description}"),
            console=console,
        ) as progress:
            task = progress.add_task("Fetching stories...", total=None)

            try:
                self.stories = self.hn_api.get_top_stories(limit)

                if not self.stories:
                    console.print("[red]No stories fetched![/red]")
                    return []

                progress.update(
                    task, description=f"Fetched {len(self.stories)} stories"
                )

                # Display stories table
                table = Table(title="Top Hacker News Stories")
                table.add_column("ID", style="cyan")
                table.add_column("Title", style="white", max_width=50)
                table.add_column("Score", justify="right", style="green")
                table.add_column("Author", style="yellow")
                table.add_column("URL", style="blue", max_width=30)

                for story in self.stories[:10]:  # Show first 10
                    table.add_row(
                        str(story.id),
                        story.title,
                        str(story.score),
                        story.by,
                        (
                            story.url[:30] + "..."
                            if story.url and len(story.url) > 30
                            else story.url or "N/A"
                        ),
                    )

                console.print(table)
                self.logger.info(f"Successfully fetched {len(self.stories)} stories")

                return self.stories

            except Exception as e:
                console.print(f"[red]Error fetching stories: {e}[/red]")
                self.logger.error(f"Error fetching stories: {e}")
                return []

    def select_stories_interactively(self, stories: Optional[List[HackerNewsStory]] = None) -> List[HackerNewsStory]:
        """
        Interactive story selection interface.

        Args:
            stories: List of stories to select from (uses self.stories if None)

        Returns:
            List of selected HackerNewsStory objects
        """
        if stories is None:
            stories = self.stories

        # Validate input
        if not isinstance(stories, list):
            console.print("[red]Invalid stories data type[/red]")
            self.logger.error("Stories parameter is not a list")
            return []

        if not stories:
            console.print("[red]No stories available for selection![/red]")
            return []

        # Validate story objects
        valid_stories = []
        for story in stories:
            try:
                # Check required attributes
                if hasattr(story, 'id') and hasattr(story, 'title') and hasattr(story, 'score'):
                    valid_stories.append(story)
                else:
                    self.logger.warning(f"Invalid story object: missing required attributes")
            except Exception as e:
                self.logger.warning(f"Error validating story: {e}")

        if not valid_stories:
            console.print("[red]No valid stories found for selection![/red]")
            return []

        if len(valid_stories) < len(stories):
            skipped = len(stories) - len(valid_stories)
            console.print(f"[yellow]Skipped {skipped} invalid stories[/yellow]")

        console.print(
            f"[bold blue]Interactive story selection ({len(valid_stories)} stories available)[/bold blue]"
        )

        try:
            selector = InteractiveStorySelector(console=console)
            selected_stories = selector.select_stories(valid_stories)

            if selected_stories:
                console.print(
                    f"[green]Selected {len(selected_stories)} stories for processing[/green]"
                )
                self.logger.info(f"User selected {len(selected_stories)} out of {len(valid_stories)} stories")

                # Validate selected stories
                validated_selected = self._validate_selected_stories(selected_stories)
                if len(validated_selected) < len(selected_stories):
                    rejected = len(selected_stories) - len(validated_selected)
                    console.print(f"[yellow]Warning: {rejected} selected stories failed validation[/yellow]")

                return validated_selected
            else:
                console.print("[yellow]No stories selected[/yellow]")
                self.logger.info("User cancelled story selection or selected no stories")
                return []

        except KeyboardInterrupt:
            console.print("\n[yellow]Selection interrupted by user[/yellow]")
            self.logger.info("Interactive selection interrupted by user")
            return []
        except Exception as e:
            console.print(f"[red]Error in interactive selection: {e}[/red]")
            self.logger.error(f"Error in interactive selection: {e}")
            import traceback
            self.logger.debug(f"Traceback: {traceback.format_exc()}")

            # Ask user if they want to proceed with all stories or cancel
            from rich.prompt import Confirm
            try:
                fallback = Confirm.ask("Selection failed. Proceed with all stories?", default=False)
                if fallback:
                    console.print("[yellow]Proceeding with all stories[/yellow]")
                    return valid_stories
                else:
                    console.print("[yellow]Cancelling pipeline[/yellow]")
                    return []
            except:
                # If confirm fails, return empty list
                console.print("[yellow]Cancelling pipeline due to interaction failure[/yellow]")
                return []

    def _validate_selected_stories(self, stories: List[HackerNewsStory]) -> List[HackerNewsStory]:
        """
        Validate selected stories for processing.

        Args:
            stories: List of selected stories

        Returns:
            List of validated stories
        """
        validated = []
        for story in stories:
            try:
                # Check basic attributes
                if not hasattr(story, 'id') or not story.id:
                    self.logger.warning(f"Story missing ID: {getattr(story, 'title', 'Unknown')}")
                    continue

                if not hasattr(story, 'title') or not story.title.strip():
                    self.logger.warning(f"Story {story.id} missing title")
                    continue

                if not hasattr(story, 'score') or story.score < 0:
                    self.logger.warning(f"Story {story.id} has invalid score")
                    continue

                # URL is optional but if present should be valid
                if hasattr(story, 'url') and story.url:
                    if not story.url.startswith(('http://', 'https://')):
                        self.logger.warning(f"Story {story.id} has invalid URL format")
                        # Don't skip the story, just note the issue

                validated.append(story)

            except Exception as e:
                self.logger.error(f"Error validating story: {e}")

        return validated

    def scrape_articles(
        self, stories: Optional[List[HackerNewsStory]] = None
    ) -> List[ScrapedContent]:
        """
        Scrape article content from stories.

        Args:
            stories: List of stories to scrape (uses self.stories if None)

        Returns:
            List of ScrapedContent objects
        """
        if stories is None:
            stories = self.stories

        if not stories:
            console.print("[red]No stories to scrape![/red]")
            return []

        # Filter stories that have URLs
        stories_with_urls = [story for story in stories if story.url]
        console.print(
            f"[bold blue]Scraping {len(stories_with_urls)} articles...[/bold blue]"
        )

        scraped_content = []

        with Progress(
            SpinnerColumn(),
            TextColumn("[progress.description]{task.description}"),
            BarColumn(),
            TextColumn("[progress.percentage]{task.percentage:>3.0f}%"),
            TimeElapsedColumn(),
            console=console,
        ) as progress:
            task = progress.add_task(
                "Scraping articles...", total=len(stories_with_urls)
            )

            for i, story in enumerate(stories_with_urls):
                try:
                    progress.update(
                        task, description=f"Scraping: {story.title[:30]}..."
                    )

                    content = self.scraper.scrape_article(story.url)
                    if content:
                        # Add story metadata to content
                        content.title = story.title  # Use HN title if different
                        scraped_content.append(content)
                        self.logger.debug(f"Scraped: {story.title}")
                    else:
                        self.logger.warning(f"Failed to scrape: {story.title}")

                    progress.advance(task)

                except Exception as e:
                    self.logger.error(f"Error scraping {story.title}: {e}")
                    progress.advance(task)

        console.print(
            f"[green]Successfully scraped {len(scraped_content)} articles[/green]"
        )

        # Display scraping results
        if scraped_content:
            table = Table(title="Scraped Articles")
            table.add_column("Title", style="white", max_width=40)
            table.add_column("Words", justify="right", style="green")
            table.add_column("Method", style="yellow")
            table.add_column("Author", style="cyan")

            for content in scraped_content[:10]:  # Show first 10
                table.add_row(
                    (
                        content.title[:40] + "..."
                        if len(content.title) > 40
                        else content.title
                    ),
                    str(content.word_count),
                    content.scraping_method,
                    content.author or "Unknown",
                )

            console.print(table)

        self.scraped_content = scraped_content
        return scraped_content

    def generate_podcast_script(self, content: List[ScrapedContent]) -> str:
        """
        Generate a podcast script from scraped content.

        Args:
            content: List of scraped content

        Returns:
            Generated podcast script
        """
        if not content:
            return ""

        console.print("[bold blue]Generating podcast script...[/bold blue]")

        script_parts = []

        # Introduction
        script_parts.append(
            f"Welcome to HackerCast, your daily digest of the top stories from Hacker News. "
            f"Today is {datetime.now().strftime('%B %d, %Y')}, and we have {len(content)} "
            f"fascinating stories to share with you."
        )

        # Story segments
        for i, article in enumerate(content, 1):
            script_parts.append(f"\n\nStory {i}: {article.title}")

            # Add full article content
            if article.content.strip():
                script_parts.append(f"\n{article.content}")

            # Add transition
            if i < len(content):
                script_parts.append("\n\nNext up...")

        # Conclusion
        script_parts.append(
            f"\n\nThat wraps up today's HackerCast. Thank you for listening, "
            f"and we'll see you tomorrow with more stories from the world of technology."
        )

        script = "".join(script_parts)

        # Save script to file
        script_file = self.config_manager.get_output_path(
            "data", f'script_{datetime.now().strftime("%Y%m%d")}.txt'
        )
        with open(script_file, "w", encoding="utf-8") as f:
            f.write(script)

        console.print(f"[green]Script generated and saved to: {script_file}[/green]")
        self.logger.info(f"Generated script with {len(script)} characters")

        return script

    def convert_to_audio(self, script: str = None, content: List[ScrapedContent] = None) -> Optional[Path]:
        """
        Convert script to audio using either TTS or NotebookLM.

        Args:
            script: Podcast script text (for TTS)
            content: List of scraped content (for NotebookLM)

        Returns:
            Path to generated audio file or None if failed
        """
        if self.config.audio_generator == "notebooklm":
            return self._convert_with_notebooklm(content or self.scraped_content)
        else:
            return self._convert_with_tts(script)

    def _convert_with_tts(self, script: str) -> Optional[Path]:
        """Convert script to audio using TTS."""
        if not script or not script.strip():
            console.print("[red]No script to convert![/red]")
            return None

        console.print("[bold blue]Converting script to audio with TTS...[/bold blue]")

        try:
            self._initialize_tts()

            # Generate filename
            timestamp = datetime.now().strftime("%Y%m%d_%H%M%S")
            audio_file = self.config_manager.get_output_path(
                "audio", f"hackercast_tts_{timestamp}.mp3"
            )

            with Progress(
                SpinnerColumn(),
                TextColumn("[progress.description]{task.description}"),
                console=console,
            ) as progress:
                task = progress.add_task("Converting to speech...", total=None)

                success = self.tts_converter.convert_text_to_speech(
                    text=script,
                    output_file=str(audio_file),
                    language_code=self.config.tts.language_code,
                    voice_name=self.config.tts.voice_name,
                    speaking_rate=self.config.tts.speaking_rate,
                    pitch=self.config.tts.pitch,
                )

                if success:
                    progress.update(task, description=f"Audio saved: {audio_file.name}")
                    console.print(
                        f"[green]Audio generated successfully: {audio_file}[/green]"
                    )
                    self.logger.info(f"Generated audio file: {audio_file}")
                    self.audio_files.append(audio_file)
                    return audio_file
                else:
                    console.print("[red]Failed to generate audio![/red]")
                    return None

        except Exception as e:
            console.print(f"[red]Error generating audio: {e}[/red]")
            self.logger.error(f"Error generating audio: {e}")
            return None

    def _convert_with_notebooklm(self, content: List[ScrapedContent]) -> Optional[Path]:
        """Convert content to audio using NotebookLM."""
        if not content:
            console.print("[red]No content to convert![/red]")
            return None

        console.print("[bold blue]Generating podcast with NotebookLM...[/bold blue]")

        try:
            self._initialize_notebooklm()

            # Prepare articles data for NotebookLM
            articles = []
            for article in content:
                articles.append({
                    "title": article.title,
                    "content": article.content
                })

            # Generate podcast title
            timestamp = datetime.now().strftime("%Y%m%d")
            title = f"HackerCast - {timestamp}"
            description = f"Daily tech podcast from top {len(articles)} Hacker News stories"

            # Generate filename
            timestamp_full = datetime.now().strftime("%Y%m%d_%H%M%S")
            audio_file = self.config_manager.get_output_path(
                "audio", f"hackercast_notebooklm_{timestamp_full}.mp3"
            )

            with Progress(
                SpinnerColumn(),
                TextColumn("[progress.description]{task.description}"),
                console=console,
            ) as progress:
                task = progress.add_task("Generating podcast...", total=None)

                result_path = self.notebooklm_generator.create_podcast_from_articles(
                    articles=articles,
                    title=title,
                    description=description,
                    focus_prompt=self.config.notebooklm.focus_prompt,
                    length=self.config.notebooklm.podcast_length,
                    output_file=str(audio_file),
                )

                if result_path:
                    progress.update(task, description=f"Podcast saved: {Path(result_path).name}")
                    console.print(
                        f"[green]Podcast generated successfully: {result_path}[/green]"
                    )
                    self.logger.info(f"Generated podcast file: {result_path}")
                    self.audio_files.append(Path(result_path))
                    return Path(result_path)
                else:
                    console.print("[red]Failed to generate podcast![/red]")
                    return None

        except Exception as e:
            console.print(f"[red]Error generating podcast: {e}[/red]")
            self.logger.error(f"Error generating podcast: {e}")
            return None

    def save_pipeline_data(self) -> Path:
        """
        Save all pipeline data to JSON file.

        Returns:
            Path to saved data file
        """
        console.print("[bold blue]Saving pipeline data...[/bold blue]")

        timestamp = datetime.now().strftime("%Y%m%d_%H%M%S")
        data_file = self.config_manager.get_output_path(
            "data", f"pipeline_data_{timestamp}.json"
        )

        pipeline_data = {
            "timestamp": timestamp,
            "run_date": datetime.now().isoformat(),
            "config": {
                "environment": self.config.environment,
                "max_stories": self.config.hackernews.max_stories,
                "tts_voice": self.config.tts.voice_name,
            },
            "stories": [story.to_dict() for story in self.stories],
            "scraped_content": [content.to_dict() for content in self.scraped_content],
            "audio_files": [str(file) for file in self.audio_files],
            "stats": {
                "stories_fetched": len(self.stories),
                "articles_scraped": len(self.scraped_content),
                "total_words": sum(
                    content.word_count for content in self.scraped_content
                ),
                "audio_files_generated": len(self.audio_files),
            },
        }

        with open(data_file, "w", encoding="utf-8") as f:
            json.dump(pipeline_data, f, indent=2, ensure_ascii=False)

        console.print(f"[green]Pipeline data saved: {data_file}[/green]")
        self.logger.info(f"Saved pipeline data to: {data_file}")

        return data_file

    def run_full_pipeline(self, limit: Optional[int] = None, interactive: bool = False) -> Dict[str, Any]:
        """
        Run the complete HackerCast pipeline.

        Args:
            limit: Number of stories to process
            interactive: Whether to use interactive story selection

        Returns:
            Pipeline results summary
        """
        console.print("[bold magenta]Starting HackerCast Pipeline[/bold magenta]")
        pipeline_start = time.time()

        try:
            # Step 1: Fetch stories
            stories = self.fetch_top_stories(limit)
            if not stories:
                raise ValueError("No stories fetched")

            # Step 2: Interactive story selection (if enabled)
            if interactive:
                stories = self.select_stories_interactively(stories)
                if not stories:
                    raise ValueError("No stories selected")

            # Step 3: Scrape articles
            content = self.scrape_articles(stories)
            if not content:
                raise ValueError("No articles scraped")

<<<<<<< HEAD
            # Step 4: Generate script
            script = self.generate_podcast_script(content)
            if not script:
                raise ValueError("No script generated")

            # Step 5: Convert to audio
            audio_file = self.convert_to_audio(script)
=======
            # Step 3: Generate script (only needed for TTS)
            script = ""
            if self.config.audio_generator == "tts":
                script = self.generate_podcast_script(content)
                if not script:
                    raise ValueError("No script generated")

            # Step 4: Convert to audio
            audio_file = self.convert_to_audio(script=script, content=content)
>>>>>>> 9a895e27

            # Step 6: Save pipeline data
            data_file = self.save_pipeline_data()

            # Calculate runtime
            runtime = time.time() - pipeline_start

            # Display summary
            self._display_pipeline_summary(runtime, audio_file is not None)

            return {
                "success": True,
                "stories_count": len(stories),
                "scraped_count": len(content),
                "script_length": len(script),
                "audio_file": str(audio_file) if audio_file else None,
                "data_file": str(data_file),
                "runtime": runtime,
            }

        except Exception as e:
            console.print(f"[red]Pipeline failed: {e}[/red]")
            self.logger.error(f"Pipeline failed: {e}")
            return {
                "success": False,
                "error": str(e),
                "runtime": time.time() - pipeline_start,
            }

    def _display_pipeline_summary(self, runtime: float, audio_success: bool):
        """Display pipeline execution summary."""
        table = Table(title="Pipeline Summary", show_header=False)
        table.add_column("Metric", style="cyan")
        table.add_column("Value", style="white")

        table.add_row("Stories Fetched", str(len(self.stories)))
        table.add_row("Articles Scraped", str(len(self.scraped_content)))
        table.add_row(
            "Total Words", str(sum(c.word_count for c in self.scraped_content))
        )
        table.add_row("Audio Generated", "Yes" if audio_success else "No")
        table.add_row("Runtime", f"{runtime:.2f} seconds")

        console.print(table)

    def cleanup(self):
        """Clean up resources."""
        try:
            if hasattr(self.scraper, "cleanup"):
                self.scraper.cleanup()
            self.logger.info("Pipeline cleanup completed")
        except Exception as e:
            self.logger.error(f"Error during cleanup: {e}")


# CLI Interface
@click.group()
@click.option("--config", help="Configuration file path")
@click.option("--debug", is_flag=True, help="Enable debug mode")
@click.pass_context
def cli(ctx, config, debug):
    """HackerCast: Generate daily podcasts from Hacker News stories."""
    ctx.ensure_object(dict)
    ctx.obj["config"] = config
    ctx.obj["debug"] = debug


@cli.command()
@click.option(
    "--limit", "-l", default=None, type=int, help="Number of stories to fetch"
)
@click.option(
    "--interactive", "-i", is_flag=True, help="Use interactive story selection"
)
@click.pass_context
def run(ctx, limit, interactive):
    """Run the complete HackerCast pipeline."""
    pipeline = None
    try:
        pipeline = HackerCastPipeline(ctx.obj["config"])
        if ctx.obj["debug"]:
            pipeline.config.debug = True

        result = pipeline.run_full_pipeline(limit, interactive=interactive)

        if result["success"]:
            console.print("[bold green]Pipeline completed successfully![/bold green]")
            sys.exit(0)
        else:
            console.print("[bold red]Pipeline failed![/bold red]")
            sys.exit(1)

    except KeyboardInterrupt:
        console.print("\n[yellow]Pipeline interrupted by user[/yellow]")
        sys.exit(130)
    except Exception as e:
        console.print(f"[red]Unexpected error: {e}[/red]")
        sys.exit(1)
    finally:
        if pipeline:
            pipeline.cleanup()


@cli.command()
@click.option("--limit", "-l", default=10, type=int, help="Number of stories to fetch")
@click.pass_context
def fetch(ctx, limit):
    """Fetch top stories from Hacker News."""
    if limit <= 0:
        console.print("[red]Error: Limit must be a positive integer[/red]")
        raise click.Exit(1)

    pipeline = None
    try:
        pipeline = HackerCastPipeline(ctx.obj["config"])
        stories = pipeline.fetch_top_stories(limit)
        console.print(f"[green]Fetched {len(stories)} stories[/green]")
    finally:
        if pipeline:
            pipeline.cleanup()


@cli.command()
@click.argument("url")
@click.pass_context
def scrape(ctx, url):
    """Scrape content from a single URL."""
    pipeline = None
    try:
        pipeline = HackerCastPipeline(ctx.obj["config"])
        content = pipeline.scraper.scrape_article(url)
        if content:
            console.print(
                f"[green]Scraped {content.word_count} words from: {content.title}[/green]"
            )
        else:
            console.print("[red]Failed to scrape content[/red]")
    finally:
        if pipeline:
            pipeline.cleanup()


@cli.command()
@click.argument("text")
@click.argument("output_file")
@click.pass_context
def tts(ctx, text, output_file):
    """Convert text to speech."""
    pipeline = None
    try:
        pipeline = HackerCastPipeline(ctx.obj["config"])
        pipeline._initialize_tts()
        success = pipeline.tts_converter.convert_text_to_speech(text, output_file)
        if success:
            console.print(f"[green]Audio saved to: {output_file}[/green]")
        else:
            console.print("[red]Failed to generate audio[/red]")
    finally:
        if pipeline:
            pipeline.cleanup()


@cli.command()
<<<<<<< HEAD
@click.option("--limit", "-l", default=20, type=int, help="Number of stories to fetch")
@click.pass_context
def select(ctx, limit):
    """Interactively select stories to process."""
    if limit <= 0:
        console.print("[red]Error: Limit must be a positive integer[/red]")
        raise click.Exit(1)

    pipeline = None
    try:
        pipeline = HackerCastPipeline(ctx.obj["config"])
        if ctx.obj["debug"]:
            pipeline.config.debug = True

        # Fetch stories
        stories = pipeline.fetch_top_stories(limit)
        if not stories:
            console.print("[red]No stories fetched![/red]")
            raise click.Exit(1)

        # Interactive selection
        selected_stories = pipeline.select_stories_interactively(stories)
        if selected_stories:
            console.print(f"[green]Selected {len(selected_stories)} stories[/green]")

            # Display selected stories
            table = Table(title="Selected Stories")
            table.add_column("#", style="cyan", justify="right")
            table.add_column("Title", style="white", max_width=50)
            table.add_column("Score", justify="right", style="green")
            table.add_column("Author", style="yellow")

            for i, story in enumerate(selected_stories[:10], 1):
                table.add_row(
                    str(i),
                    story.title,
                    str(story.score),
                    story.by
                )

            console.print(table)

            # Ask if user wants to continue with processing
            from rich.prompt import Confirm
            if Confirm.ask("Continue with scraping and processing selected stories?"):
                # Run the rest of the pipeline
                content = pipeline.scrape_articles(selected_stories)
                if content:
                    script = pipeline.generate_podcast_script(content)
                    if script:
                        audio_file = pipeline.convert_to_audio(script)
                        pipeline.save_pipeline_data()
                        console.print("[bold green]Processing completed![/bold green]")
        else:
            console.print("[yellow]No stories selected[/yellow]")

    except KeyboardInterrupt:
        console.print("\n[yellow]Selection cancelled by user[/yellow]")
        sys.exit(130)
    except Exception as e:
        console.print(f"[red]Unexpected error: {e}[/red]")
        sys.exit(1)
    finally:
        if pipeline:
            pipeline.cleanup()


@cli.command()
@click.option("--limit", "-l", default=20, type=int, help="Number of stories to fetch")
@click.pass_context
def interactive(ctx, limit):
    """Run HackerCast with interactive story selection (alias for 'run --interactive')."""
    if limit <= 0:
        console.print("[red]Error: Limit must be a positive integer[/red]")
        raise click.Exit(1)

    pipeline = None
    try:
        pipeline = HackerCastPipeline(ctx.obj["config"])
        if ctx.obj["debug"]:
            pipeline.config.debug = True

        result = pipeline.run_full_pipeline(limit, interactive=True)

        if result["success"]:
            console.print("[bold green]Interactive pipeline completed successfully![/bold green]")
            sys.exit(0)
        else:
            console.print("[bold red]Interactive pipeline failed![/bold red]")
            sys.exit(1)

    except KeyboardInterrupt:
        console.print("\n[yellow]Interactive pipeline interrupted by user[/yellow]")
        sys.exit(130)
    except Exception as e:
        console.print(f"[red]Unexpected error: {e}[/red]")
        sys.exit(1)
=======
@click.option("--limit", "-l", default=5, type=int, help="Number of stories to use")
@click.option("--length", default="STANDARD", type=click.Choice(["SHORT", "STANDARD"]), help="Podcast length")
@click.pass_context
def notebooklm(ctx, limit, length):
    """Generate podcast using NotebookLM."""
    pipeline = None
    try:
        pipeline = HackerCastPipeline(ctx.obj["config"])

        # Override audio generator to use NotebookLM
        pipeline.config.audio_generator = "notebooklm"
        pipeline.config.notebooklm.podcast_length = length

        console.print("[bold blue]Testing NotebookLM podcast generation...[/bold blue]")

        # Fetch and scrape stories
        stories = pipeline.fetch_top_stories(limit)
        if not stories:
            console.print("[red]No stories fetched[/red]")
            return

        content = pipeline.scrape_articles(stories)
        if not content:
            console.print("[red]No content scraped[/red]")
            return

        # Generate podcast
        audio_file = pipeline.convert_to_audio(content=content)
        if audio_file:
            console.print(f"[green]NotebookLM podcast generated: {audio_file}[/green]")
        else:
            console.print("[red]Failed to generate NotebookLM podcast[/red]")

>>>>>>> 9a895e27
    finally:
        if pipeline:
            pipeline.cleanup()


if __name__ == "__main__":
    cli()<|MERGE_RESOLUTION|>--- conflicted
+++ resolved
@@ -25,11 +25,8 @@
 from hn_api import HackerNewsAPI, HackerNewsStory
 from scraper import ArticleScraper, ScrapedContent
 from tts_converter import TTSConverter
-<<<<<<< HEAD
 from interactive_selector import InteractiveStorySelector
-=======
 from notebooklm_client import NotebookLMPodcastGenerator
->>>>>>> 9a895e27
 
 # Initialize rich console
 console = Console()
@@ -654,7 +651,6 @@
             if not content:
                 raise ValueError("No articles scraped")
 
-<<<<<<< HEAD
             # Step 4: Generate script
             script = self.generate_podcast_script(content)
             if not script:
@@ -662,17 +658,6 @@
 
             # Step 5: Convert to audio
             audio_file = self.convert_to_audio(script)
-=======
-            # Step 3: Generate script (only needed for TTS)
-            script = ""
-            if self.config.audio_generator == "tts":
-                script = self.generate_podcast_script(content)
-                if not script:
-                    raise ValueError("No script generated")
-
-            # Step 4: Convert to audio
-            audio_file = self.convert_to_audio(script=script, content=content)
->>>>>>> 9a895e27
 
             # Step 6: Save pipeline data
             data_file = self.save_pipeline_data()
@@ -836,7 +821,6 @@
 
 
 @cli.command()
-<<<<<<< HEAD
 @click.option("--limit", "-l", default=20, type=int, help="Number of stories to fetch")
 @click.pass_context
 def select(ctx, limit):
@@ -934,41 +918,6 @@
     except Exception as e:
         console.print(f"[red]Unexpected error: {e}[/red]")
         sys.exit(1)
-=======
-@click.option("--limit", "-l", default=5, type=int, help="Number of stories to use")
-@click.option("--length", default="STANDARD", type=click.Choice(["SHORT", "STANDARD"]), help="Podcast length")
-@click.pass_context
-def notebooklm(ctx, limit, length):
-    """Generate podcast using NotebookLM."""
-    pipeline = None
-    try:
-        pipeline = HackerCastPipeline(ctx.obj["config"])
-
-        # Override audio generator to use NotebookLM
-        pipeline.config.audio_generator = "notebooklm"
-        pipeline.config.notebooklm.podcast_length = length
-
-        console.print("[bold blue]Testing NotebookLM podcast generation...[/bold blue]")
-
-        # Fetch and scrape stories
-        stories = pipeline.fetch_top_stories(limit)
-        if not stories:
-            console.print("[red]No stories fetched[/red]")
-            return
-
-        content = pipeline.scrape_articles(stories)
-        if not content:
-            console.print("[red]No content scraped[/red]")
-            return
-
-        # Generate podcast
-        audio_file = pipeline.convert_to_audio(content=content)
-        if audio_file:
-            console.print(f"[green]NotebookLM podcast generated: {audio_file}[/green]")
-        else:
-            console.print("[red]Failed to generate NotebookLM podcast[/red]")
-
->>>>>>> 9a895e27
     finally:
         if pipeline:
             pipeline.cleanup()
